use std::{path::Path, net::{SocketAddr, SocketAddrV6, Ipv6Addr}, str::FromStr};

use apriltag::{Family, TagParams};
use imageproc::geometric_transformations::Projection;
use nalgebra::Matrix3x1;
use serde::{Deserialize, Serialize};
use thiserror::Error;

pub use image::{DynamicImage, RgbImage, RgbaImage};

pub mod networktable;
pub mod process;
use clap::*;

/// Errors pertaining to errors in reading/using camera calibration information
#[derive(Error, Debug)]
pub enum CalibrationError {
    #[error("Failed to convert into projection matrix: {0}")]
    ConversionError(String),
    #[error(transparent)]
    IoError(#[from] std::io::Error),
    #[error("Failed to load file: {0}")]
    LoadError(String),
}

pub type CalibrationResult<T> = Result<T, CalibrationError>;

/// Structure to hold the camera calibration configuration information.
///
/// All of these parameters are generated from a series of calibration images from a given webcam.
/// This MUST be run in order to get the correct camera calibration to do AprilTag detection
///
/// Reference: https://learnopencv.com/camera-calibration-using-opencv/
#[derive(Clone, Debug, Serialize, Deserialize)]
pub struct CameraCalibration {
    /// The camera calibration matrix/Intrinsic camera matrix
    ///
    /// Use the `projection()` to grab the equivalent projection matrix
    mtx: Vec<Vec<f64>>,
    /// The `dist` parameter from the camera calibration script.
    ///
    /// Lens distortion coefficients. Basically whether there are pincushon (think concave) vs barrel (think convex) distortion effects
    dist: Vec<Vec<f64>>,
    /// Per image, the `rvec` or rotation vectors the checkerboard pattern is present.
    ///
    /// Rotation specified as a 3×1 vector. The direction of the vector specifies the axis of rotation and the magnitude of the vector specifies the angle of rotation.
    rvecs: Vec<Vec<Vec<f64>>>,
    /// Per image, the `tvec` or translation vectors the checkerboard pattern is present
    ///
    /// 3×1 Translation vector.
    tvecs: Vec<Vec<Vec<f64>>>,
    /// Focal width in pixels for the camera.
    /// Directly used in the AprilTag detection
    fx: f64,
    /// Focal height in pixels for the camera.
    /// Directly used in the AprilTag detection.
    fy: f64,
    /// Principle focal point of the camera in pixels
    cx: f64,
    /// Principle focal point of the camera in pixels
    cy: f64,
    /// The size of the april tags, in meters
    tagsize: f64,
}

impl Default for CameraCalibration {
    fn default() -> Self {
        Self {
            mtx: vec![vec![]],
            dist: vec![vec![]],
            rvecs: vec![vec![vec![]]],
            tvecs: vec![vec![vec![]]],
            fx: 0.0,
            fy: 0.0,
            cx: 0.0,
            cy: 0.0,
            tagsize: 0.0,
        }
    }
}

impl CameraCalibration {
    /// Loads the calibration JSON file from the given path
    pub fn load_from_file<T: AsRef<Path>>(path: T) -> CalibrationResult<Self> {
        let json_text = std::fs::read_to_string(path)?;
        match serde_json::from_str(&json_text) {
            Ok(v) => Ok(v),
            Err(e) => Err(CalibrationError::LoadError(format!("{e}"))),
        }
    }

    /// Principle focal point of the camera in pixels
    pub fn fx(&self) -> f64 {
        self.fx
    }

    /// Principle focal point of the camera in pixels
    pub fn fy(&self) -> f64 {
        self.fy
    }

    /// Focal width in pixels for the camera
    pub fn cx(&self) -> f64 {
        self.cx
    }

    /// Focal height in pixels for the camera
    pub fn cy(&self) -> f64 {
        self.cy
    }

    /// Creates a tag params struct from given calibration
    pub fn tag_params(&self) -> TagParams {
        TagParams {
            cx: self.cx,
            cy: self.cy,
            fx: self.fx,
            fy: self.fy,
            tagsize: self.tagsize,
        }
    }

    /// Lens distortion coefficients. Basically whether there are pincushon (think concave) vs barrel (think convex) distortion effects
    pub fn dist(&self) -> Vec<f64> {
        let dist_flattened: Vec<f64> = self.dist.iter().fold(vec![], |mut acc, v| {
            acc.extend(v.iter());
            acc
        });
        dist_flattened
    }

    /// Returns the vector of rvecs as a Matrix3x1
    pub fn rvecs(&self) -> CalibrationResult<Vec<Matrix3x1<f64>>> {
        let mut rvecs = vec![];
        for rvec in self.rvecs.iter() {
            // Fold elements into single vector
            let folded: Vec<f64> = rvec.iter().fold(vec![], |mut acc, v| {
                acc.extend(v);
                acc
            });
            if folded.len() != 3 {
                return Err(CalibrationError::ConversionError(format!(
                    "Incorrect number of elements for rvecs, got {} expected 3",
                    folded.len()
                )));
            }
            let mat = Matrix3x1::from_row_slice(folded.as_slice());
            rvecs.push(mat);
        }

        Ok(rvecs)
    }

    /// Returns the vector of tvecs as a Matrix3x1
    pub fn tvecs(&self) -> CalibrationResult<Vec<Matrix3x1<f64>>> {
        let mut tvecs = vec![];
        for tvec in self.tvecs.iter() {
            // Fold elements into single vector
            let folded: Vec<f64> = tvec.iter().fold(vec![], |mut acc, v| {
                acc.extend(v);
                acc
            });
            if folded.len() != 3 {
                return Err(CalibrationError::ConversionError(format!(
                    "Incorrect number of elements for tvecs, got {} expected 3",
                    folded.len()
                )));
            }
            let mat = Matrix3x1::from_row_slice(folded.as_slice());
            tvecs.push(mat);
        }

        Ok(tvecs)
    }

    /// Gets the equivalent projection matrix from `imageproc::geometric_transformations::Projection`
    pub fn projection_mtx(&self) -> CalibrationResult<Projection> {
        let flattened: Vec<f32> = self.mtx.as_slice().iter().fold(vec![], |mut acc, v| {
            acc.extend(v.iter().map(|b| *b as f32));
            acc
        });
        let projection_arr: [f32; 9] = match flattened.try_into() {
            Ok(arr) => arr,
            Err(err) => {
                return Err(CalibrationError::ConversionError(format!(
                    "Elements invalid: {err:?}"
                )));
            }
        };

        Projection::from_matrix(projection_arr).ok_or_else(|| {
            CalibrationError::ConversionError(
                "Invalid projection matrix: not invertible".to_string(),
            )
        })
    }
}

impl From<&CameraCalibration> for TagParams {
    fn from(value: &CameraCalibration) -> Self {
        value.tag_params()
    }
}

#[derive(Debug, Deserialize, Serialize, Clone, Default)]
pub enum AprilTagFamily {
    #[default]
    Tag16H5,
    Tag25H9,
    Tag36H11,
    TagCircle21H7,
    TagCircle49h12,
    TagStandard41h12,
    TagStandard52h13,
    TagCustom48h12,
}

impl From<&AprilTagFamily> for Family {
    fn from(value: &AprilTagFamily) -> Self {
        match value {
            AprilTagFamily::Tag16H5 => "tag16h5".parse().unwrap(),
            AprilTagFamily::Tag25H9 => "tag25h9".parse().unwrap(),
            AprilTagFamily::Tag36H11 => "tag36h11".parse().unwrap(),
            AprilTagFamily::TagCircle21H7 => "tagCircle21h7".parse().unwrap(),
            AprilTagFamily::TagCircle49h12 => "tagCircle49h12".parse().unwrap(),
            AprilTagFamily::TagStandard41h12 => "tagStandard41h12".parse().unwrap(),
            AprilTagFamily::TagStandard52h13 => "tagStandard52h13".parse().unwrap(),
            AprilTagFamily::TagCustom48h12 => "tagCustom48h12".parse().unwrap(),
        }
    }
}
#[derive(Parser, Debug, Deserialize, Serialize, Clone, Default)]
#[command(author, version, about, long_about = None)]
struct Cli {
    #[arg(short = 's', long, default_value_t = 8.0)]
    shapening: f64,
    #[arg(short = 'd', long, default_value_t = 16.0)]
    decimation: f32,
    #[arg(short = 'r', long, default_value_t = 0)]
    rmin: i32,
    #[arg(short = 'r', long, default_value_t = 255)]
    rmax: i32,
    #[arg(short = 'g', long, default_value_t = 0)]
    gmin: i32,
    #[arg(short = 'g', long, default_value_t = 255)]
    gmax: i32,
    #[arg(short = 'b', long, default_value_t = 0)]
    bmin: i32,
    #[arg(short = 'b', long, default_value_t = 255)]
    bmax: i32,
<<<<<<< HEAD
}

fn get_default_network_table_addr() -> String {
    "roboRIO-3189-FRC.local:1735".to_string()
=======
    #[arg(short = 'a', long, default_value_t = 0.0)]
    aspect_min: f64,
    #[arg(short = 'a', long, default_value_t = 0.0)]
    aspect_max: f64,
>>>>>>> 10635a7f
}

/// Contains all of the parameters needed to initialize the
#[derive(Debug, Deserialize, Serialize, Clone)]
pub struct DetectorParameters {
    families: Vec<AprilTagFamily>,
    #[serde(default = "get_default_network_table_addr")]
    network_table_addr: String,
    cli: Cli,
}

impl Default for DetectorParameters {
    fn default() -> Self {
        Self {
            families: vec![AprilTagFamily::default()],
            network_table_addr: get_default_network_table_addr(),
            cli: Cli::parse(),
        }
    }
}<|MERGE_RESOLUTION|>--- conflicted
+++ resolved
@@ -248,17 +248,14 @@
     bmin: i32,
     #[arg(short = 'b', long, default_value_t = 255)]
     bmax: i32,
-<<<<<<< HEAD
-}
-
-fn get_default_network_table_addr() -> String {
-    "roboRIO-3189-FRC.local:1735".to_string()
-=======
     #[arg(short = 'a', long, default_value_t = 0.0)]
     aspect_min: f64,
     #[arg(short = 'a', long, default_value_t = 0.0)]
     aspect_max: f64,
->>>>>>> 10635a7f
+}
+
+fn get_default_network_table_addr() -> String {
+    "roboRIO-3189-FRC.local:1735".to_string()
 }
 
 /// Contains all of the parameters needed to initialize the
