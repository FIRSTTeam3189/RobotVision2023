<<<<<<< HEAD
use crate::{
    networktable::{self, NetworkTableI, VisionMessage},
    CalibrationError, CameraCalibration, DetectorParameters, RgbaImage,
};
use apriltag::{Detector, DetectorBuilder};
use crossbeam_channel::{Receiver, RecvError, SendError, Sender};
use image::{DynamicImage, ImageBuffer, Luma, Pixel, Rgba};
use imageproc::{
    self, contours,
    definitions::{HasBlack, HasWhite},
    distance_transform::Norm,
    geometry, morphology,
    rect::Rect,
};
use tokio::{runtime::Handle, task::JoinHandle};
use url::Url;

use std::{
    path::Path,
    task::Poll,
    thread::{self},
};
=======
use crate::{CalibrationError, CameraCalibration, DetectorParameters, RgbaImage, networktable::NetworkTableI};
use apriltag::{DetectorBuilder, Detector};
use crossbeam_channel::{Receiver, RecvError, SendError, Sender};
use image::{DynamicImage, Rgba, Pixel, Luma, ImageBuffer};
use imageproc::{self, rect::Rect, definitions::{HasWhite, HasBlack}, morphology, distance_transform::Norm, contours, geometry};

use std::{path::Path};
>>>>>>> 10635a7f

use thiserror::Error;
#[derive(Error, Debug)]
pub enum ProcessError {
    #[error("Fail to load calibration {0}")]
    Calibration(#[from] CalibrationError),
    #[error("IO error: {0}")]
    Io(#[from] std::io::Error),
    #[error("Json error: {0}")]
    Json(#[from] serde_json::Error),
    #[error("Toml error: {0}")]
    TomlDeserialization(#[from] toml::de::Error),
    #[error("Receive error: {0}")]
    Receive(#[from] RecvError),
    #[error("Send error: {0}")]
    Send(#[from] SendError<RgbaImage>),
}

pub type ProcessResult<T> = Result<T, ProcessError>;

#[derive(Clone)]
pub struct Processing {
    image_rx: Receiver<DynamicImage>,
    calibration: CameraCalibration,
    parameters: DetectorParameters,
    sender: Sender<RgbaImage>,
}

impl Processing {
    const CAMERA_CAL_FILE_NAME: &str = "cam-cal.json";
    const DETECTOR_PERAMS_FILE_NAME: &str = "process.toml";

    pub fn new(image_rx: Receiver<DynamicImage>, sender: Sender<RgbaImage>) -> Self {
        Self {
            image_rx,
            sender,
            calibration: CameraCalibration::default(),
            parameters: DetectorParameters::default(),
        }
    }

    pub fn load<T: AsRef<Path>>(
        image_rx: Receiver<DynamicImage>,
        sender: Sender<RgbaImage>,
        path: T,
    ) -> ProcessResult<Self> {
        // Create Paths to config files
        let path = path.as_ref();
        let cal_path = path.join(Self::CAMERA_CAL_FILE_NAME);
        println!("loaded Calibration from: {}", cal_path.display());
        let detect_path = path.join(Self::DETECTOR_PERAMS_FILE_NAME);
        println!("loaded Detector Parameters from: {}", detect_path.display());

        // Contents of the files
        let cal_contents = std::fs::read_to_string(cal_path)?;
        let detect_contents = std::fs::read_to_string(detect_path)?;

        // Note: The python program gives a json file, hence why we use serde json
        // The detector parameters are written in toml
        let calibration = serde_json::from_str(&cal_contents)?;
        let parameters = toml::from_str(&detect_contents)?;

        Ok(Processing {
            image_rx,
            calibration,
            parameters,
            sender,
        })
    }
}

pub fn process_thread(params: Processing, handle: Handle) -> ProcessResult<()> {
    const ARC_LENGTH_MIN: f64 = 20.0;

    let image_rx = params.image_rx;
    let calibration = params.calibration;
    let parameters = params.parameters;
    let sender = params.sender;

    let val = parameters.cli.clone();

    let aspect_ratio_max: f64 = val.aspect_max;
    let aspect_ratio_min: f64 = val.aspect_min;

    let blue = Rgba([0u8, 0u8, 255u8, 255u8]);
    // rectangle: Rect::at(130, 10).of_size(200, 200);

    let mut detector = detector_creator(&parameters);
    let tag_params = (&calibration).into();
    println!("---creating");
    let url = Url::parse(&parameters.network_table_addr).unwrap().socket_addrs(||  None).unwrap();
    if url.is_empty() {
        panic!("No Addr found in network table addr in process config");
    }else{
        println!("using [{}] as network tables server", url[0]);
    }
    let net = handle.block_on(NetworkTableI::new(url[0]));
    println!("---created");
    loop {
        // `image` is a dynamic image.
        // `grayscale` is the image sent to the AprilTag detector to find tags
        // `frame` is used as a display for the UI.
        let image = image_rx.recv()?;
        let mut frame = image.to_rgba8();
        // Color boundaries
        let rb = vec![val.rmin as u8, val.rmax as u8];
        let gb = vec![val.gmin as u8, val.gmax as u8];
        let bb = vec![val.bmin as u8, val.bmax as u8];

        let mut mask_p = mask_maker(&frame, rb, gb, bb);
        morphology::open_mut(&mut mask_p, Norm::L1, 2);
        let found_contours = contours::find_contours::<i32>(&mask_p);
        let mut accepted_contours: Vec<contours::Contour<i32>> = Vec::new();
        for contour in found_contours {
            if geometry::arc_length(contour.points.as_slice(), true) > ARC_LENGTH_MIN {
                let min_area = geometry::min_area_rect(contour.points.as_slice());
                // min_area set as: [top left, top right, bottom right, bottom left]
<<<<<<< HEAD
                let aspect_ratio = ((min_area[0].x - min_area[1].x) as f64)
                    / ((min_area[0].y - min_area[3].y) as f64);
                if ASPECT_RATIO_MIN < aspect_ratio && aspect_ratio < ASPECT_RATIO_MAX {
                    println!("It works horraaaaayyyyyyyy");
=======
                let aspect_ratio = ((min_area[0].x - min_area[1].x) as f64)/((min_area[0].y - min_area[3].y) as f64);
                if aspect_ratio_min < aspect_ratio && aspect_ratio < aspect_ratio_max {
>>>>>>> 10635a7f
                    accepted_contours.push(contour);
                }
            }
        }

        // Do the actual proccessing here
        let grayscale = image.into_luma8();
        let detections = detector.detect(grayscale);
        let rects: Vec<Rect> = detections
            .iter()
            .filter_map(|x| {
                if let Some(_pose) = x.estimate_tag_pose(&tag_params) {
                    let c = x.corners();
                    let center = x.center();

                    let mut lx = c[0][0];
                    let mut hx = c[0][0];

                    let mut ly = c[0][1];
                    let mut hy = c[0][1];

                    for corner in c {
                        if corner[0] < lx {
                            lx = corner[0];
                        }
                        if corner[0] > hx {
                            hx = corner[0];
                        }
                        if corner[1] < ly {
                            ly = corner[1];
                        }
                        if corner[1] > hy {
                            hy = corner[1];
                        }
                    }

                    if hx <= lx || hy <= ly || x.decision_margin() < 1100.0 {
                        None
                    } else {
                        hx = (hx - center[0]) * 2.0;
                        hy = (hy - center[1]) * 2.0;
                        Some(Rect::at(lx as i32, ly as i32).of_size(hx as u32, hy as u32))
                    }
                } else {
                    None
                }
            })
            .collect();

        if rects.is_empty() {
            println!("--test");
            let thing = handle.block_on(net.write("test")).unwrap();
            handle.block_on(net.write_value(&thing, &network_tables::Value::Boolean(true)));
            println!("--test");
        }
        for rect in rects {
            frame = imageproc::drawing::draw_filled_rect(&frame, rect, blue);
        }

        match sender.try_send(DynamicImage::from(mask_p).to_rgba8()) {
            Ok(_) => {}
            Err(crossbeam_channel::TrySendError::Full(_)) => {
                println!("UI Thread is busy, skipping frame...")
            }
            Err(crossbeam_channel::TrySendError::Disconnected(_)) => {
                println!("UI Thread disconnected! Breaking loop...");
                break;
            }
        }
    }
    std::mem::drop(detector);

    Ok(())
}

fn detector_creator(parameters: &DetectorParameters) -> Detector {
    let detector = DetectorBuilder::new();
    let detector = parameters
        .families
        .iter()
        .fold(detector, |d, f| d.add_family_bits(f.into(), 1));

    let mut detector = detector.build().unwrap();
    detector.set_thread_number(8);
    // detector.set_debug(true);
    detector.set_decimation(parameters.cli.decimation);
    detector.set_shapening(parameters.cli.shapening);
    detector.set_refine_edges(false);
    detector.set_sigma(0.0);
    detector.set_thresholds(apriltag::detector::QuadThresholds {
        min_cluster_pixels: (5),
        max_maxima_number: (10),
        min_angle: (apriltag::Angle::accept_all_candidates()),
        min_opposite_angle: (apriltag::Angle::from_degrees(360.0)),
        max_mse: (10.0),
        min_white_black_diff: (5),
        deglitch: (false),
    });

    detector
}

fn mask_maker(
    frame: &ImageBuffer<Rgba<u8>, Vec<u8>>,
    rb: Vec<u8>,
    gb: Vec<u8>,
    bb: Vec<u8>,
) -> ImageBuffer<Luma<u8>, Vec<u8>> {
    let mut mask_p = ImageBuffer::from_pixel(frame.width(), frame.height(), Luma::<u8>::black());
<<<<<<< HEAD
    frame.enumerate_pixels().for_each(|(x, y, p)| {
        let p = p.to_rgba();
        if p[1] > gb[0]
            && p[1] < gb[1]
            && p[0] > rb[0]
            && p[0] < rb[1]
            && p[2] > bb[0]
            && p[2] < bb[1]
        {
            //println!("{}, {}, {}", p[0], p[1], p[2]);
            mask_p.put_pixel(x, y, Luma::<u8>::white());
        }
    });
=======
        frame.enumerate_pixels().for_each(|(x, y, p)| {
            let p = p.to_rgba();
            if p[1] > gb[0] && p[1] < gb[1] && p[0] > rb[0] && p[0] < rb[1] && p[2] > bb[0] && p[2] < bb[1]{
                mask_p.put_pixel(x, y, Luma::<u8>::white()); 
            }
       });
>>>>>>> 10635a7f
    mask_p
}<|MERGE_RESOLUTION|>--- conflicted
+++ resolved
@@ -1,4 +1,3 @@
-<<<<<<< HEAD
 use crate::{
     networktable::{self, NetworkTableI, VisionMessage},
     CalibrationError, CameraCalibration, DetectorParameters, RgbaImage,
@@ -21,15 +20,7 @@
     task::Poll,
     thread::{self},
 };
-=======
-use crate::{CalibrationError, CameraCalibration, DetectorParameters, RgbaImage, networktable::NetworkTableI};
-use apriltag::{DetectorBuilder, Detector};
-use crossbeam_channel::{Receiver, RecvError, SendError, Sender};
-use image::{DynamicImage, Rgba, Pixel, Luma, ImageBuffer};
-use imageproc::{self, rect::Rect, definitions::{HasWhite, HasBlack}, morphology, distance_transform::Norm, contours, geometry};
-
-use std::{path::Path};
->>>>>>> 10635a7f
+
 
 use thiserror::Error;
 #[derive(Error, Debug)]
@@ -147,15 +138,8 @@
             if geometry::arc_length(contour.points.as_slice(), true) > ARC_LENGTH_MIN {
                 let min_area = geometry::min_area_rect(contour.points.as_slice());
                 // min_area set as: [top left, top right, bottom right, bottom left]
-<<<<<<< HEAD
-                let aspect_ratio = ((min_area[0].x - min_area[1].x) as f64)
-                    / ((min_area[0].y - min_area[3].y) as f64);
-                if ASPECT_RATIO_MIN < aspect_ratio && aspect_ratio < ASPECT_RATIO_MAX {
-                    println!("It works horraaaaayyyyyyyy");
-=======
                 let aspect_ratio = ((min_area[0].x - min_area[1].x) as f64)/((min_area[0].y - min_area[3].y) as f64);
                 if aspect_ratio_min < aspect_ratio && aspect_ratio < aspect_ratio_max {
->>>>>>> 10635a7f
                     accepted_contours.push(contour);
                 }
             }
@@ -265,27 +249,11 @@
     bb: Vec<u8>,
 ) -> ImageBuffer<Luma<u8>, Vec<u8>> {
     let mut mask_p = ImageBuffer::from_pixel(frame.width(), frame.height(), Luma::<u8>::black());
-<<<<<<< HEAD
-    frame.enumerate_pixels().for_each(|(x, y, p)| {
-        let p = p.to_rgba();
-        if p[1] > gb[0]
-            && p[1] < gb[1]
-            && p[0] > rb[0]
-            && p[0] < rb[1]
-            && p[2] > bb[0]
-            && p[2] < bb[1]
-        {
-            //println!("{}, {}, {}", p[0], p[1], p[2]);
-            mask_p.put_pixel(x, y, Luma::<u8>::white());
-        }
-    });
-=======
         frame.enumerate_pixels().for_each(|(x, y, p)| {
             let p = p.to_rgba();
             if p[1] > gb[0] && p[1] < gb[1] && p[0] > rb[0] && p[0] < rb[1] && p[2] > bb[0] && p[2] < bb[1]{
                 mask_p.put_pixel(x, y, Luma::<u8>::white()); 
             }
        });
->>>>>>> 10635a7f
     mask_p
 }