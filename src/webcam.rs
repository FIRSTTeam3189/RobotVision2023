use std::sync::{
    mpsc::{channel, Receiver, Sender},
<<<<<<< HEAD
    Mutex,
};
=======
}};
use parking_lot::Mutex;
>>>>>>> 91f6525b

use eframe::egui;
use egui::{ColorImage, TextureHandle};
use image::{imageops, ImageBuffer, Rgba};
use nokhwa::{
    pixel_format::RgbAFormat,
    threaded::CallbackCamera,
    utils::{CameraIndex, RequestedFormat, RequestedFormatType},
    Buffer,
};
use once_cell::sync::OnceCell;
use std::sync::Arc;
use vision::{ImgBuf, process::Processing};

/// The channel on which frames are sent to the GUI
static IMAGE_SENDER: OnceCell<Arc<Mutex<Sender<ImgBuf>>>> = OnceCell::new();

fn main() -> Result<(), Box<dyn std::error::Error>> {
    // Uncomment to list available cameras on the system
    // use nokhwa::{query, utils::ApiBackend};
    // let cameras = query(ApiBackend::Auto).unwrap();
    // cameras.iter().for_each(|cam| println!("{:?}", cam));

    // Create sender/receiver
    let (tx, rx) = channel();
    let (process_tx, process_rx) = channel();
    IMAGE_SENDER.set(Arc::new(Mutex::new(tx))).unwrap();

    // Initialize camera, request the highest possible framerate
    let format = RequestedFormatType::AbsoluteHighestFrameRate;
    let format = RequestedFormat::new::<RgbAFormat>(format);
    let mut camera = CallbackCamera::new(CameraIndex::Index(0), format, callback).unwrap();

    //Start processing thread
    let process = Processing::new(rx, process_tx);
    let handle = process.start();

    // Open camera stream, start GUI then when GUI exits, close the stream
    camera.open_stream().unwrap();
    let options = eframe::NativeOptions::default();
    eframe::run_native(
        "Webcam",
        options,
        Box::new(|_cc| Box::new(WebcamApp::new(process_rx))),
    );
    camera.stop_stream().unwrap();
    Ok(())
}

fn callback(image: Buffer) {
    // Get a lock to the image sender
    let tx = IMAGE_SENDER.get().unwrap().lock();
    // Decode the image as RGBA from the webcam
    match image.decode_image::<RgbAFormat>() {
        Ok(frame) => {
            // Ship it off to the UI
            if let Err(e) = tx.send(frame) {
                println!("Failed to send frame: {e}");
            }
        }
        Err(e) => {
            println!("Failed to decode: {e}");
        }
    }
}

/// egui application to display the current webcam frame
pub struct WebcamApp {
    image: Option<ColorImage>,
    texture: Option<TextureHandle>,
    image_receiver: Receiver<ImgBuf>,
    count: usize,
    frames_recved: usize,
}

impl WebcamApp {
    /// Creates a new instance of the webcam feed. This takes in the receiver the webcam frames will be received on.
    pub fn new(image_receiver: Receiver<ImgBuf>) -> WebcamApp {
        WebcamApp {
            image: None,
            texture: None,
            image_receiver,
            count: 0,
            frames_recved: 0,
        }
    }
}

impl eframe::App for WebcamApp {
    fn update(&mut self, ctx: &egui::Context, _frame: &mut eframe::Frame) {
        egui::CentralPanel::default().show(ctx, |ui| {
            // See if there is a new image to load
            if let Some(frame) = self.image.take() {
                self.texture = Some(ui.ctx().load_texture("frame", frame, Default::default()))
            }

            // If there is some texture to load in, show it as the image on the egui window. Otherwise, just show the spinner
            if let Some(texture) = self.texture.as_ref() {
                ui.image(texture, ui.available_size());
            } else {
                ui.spinner();
            }

            ctx.request_repaint();
        });
    }

    fn post_rendering(&mut self, _window_size_px: [u32; 2], _frame: &eframe::Frame) {
        // Try and see if there is an image coming in from the camera thread
        if let Ok(frame) = self.image_receiver.try_recv() {
            // Save an image every 60 frames
            // Increment Frames received
            self.frames_recved += 1;
            if self.frames_recved % 60 == 0 {
                let _path = format!("./image-{}.jpg", self.count);
                self.count += 1;
                #[cfg(feature = "save-pix")]
                if let Err(e) = frame.save(_path) {
                    println!("Failed to save image: {e}");
                }
                #[cfg(not(feature = "save-pix"))]
                println!("{} frames received", 60 * self.count)
            }

            // Get the pixel frame data and create a new ColorImage
            let size = [frame.width() as _, frame.height() as _];
            let image_buffer = frame.as_flat_samples();
            let image = ColorImage::from_rgba_unmultiplied(size, image_buffer.as_slice());
            self.image = Some(image)
        }
    }
}<|MERGE_RESOLUTION|>--- conflicted
+++ resolved
@@ -1,12 +1,7 @@
 use std::sync::{
     mpsc::{channel, Receiver, Sender},
-<<<<<<< HEAD
-    Mutex,
 };
-=======
-}};
 use parking_lot::Mutex;
->>>>>>> 91f6525b
 
 use eframe::egui;
 use egui::{ColorImage, TextureHandle};
